/* Copyright 2009-2018 EPFL, Lausanne */

package inox
package solvers.z3

import z3.scala._

import Z3Native._
import solvers._
import utils.IncrementalSet

/** This is a rather direct mapping to Z3, where all functions are left uninterpreted.
 *  It reports the results as follows (based on the negation of the formula):
 *    - if Z3 reports UNSAT, it reports VALID
 *    - if Z3 reports SAT and the formula contained no function invocation, it returns INVALID with the counter-example/model
 *    - otherwise it returns UNKNOWN
 *  Results should come back very quickly.
 */
class UninterpretedZ3Solver(override val program: Program, override val context: Context)
                           (using protected val semantics: program.Semantics)
  extends AbstractSolver { self =>
<<<<<<< HEAD

  import context.{given, _}
=======
  import context._
>>>>>>> b0a9a2b3
  import program._
  import program.trees._
  import program.symbols.{given, _}

  type Trees = Expr
  type Model = program.Model

  import SolverResponses._

  val name = "z3-u"
  val description = "Uninterpreted Z3 Solver"

  private val underlying = new Underlying(program, context)

  private val freeVars = new IncrementalSet[Variable]

  def push(): Unit = {
    underlying.push()
    freeVars.push()
  }

  def pop(): Unit = {
    underlying.pop()
    freeVars.pop()
  }

  def reset(): Unit = {
    underlying.reset()
    freeVars.reset()
  }

  def free(): Unit = underlying.free()

  def interrupt(): Unit = underlying.interrupt()

  def assertCnstr(expression: Expr): Unit = {
    freeVars ++= exprOps.variablesOf(expression)
    tryZ3(underlying.assertCnstr(underlying.toZ3Formula(expression)))
  }

  private def completeModel(model: program.Model): program.Model = {
    val allVars = freeVars.map(v => v.toVal -> model.vars.getOrElse(v.toVal, simplestValue(v.getType))).toMap
    inox.Model(program)(allVars, model.chooses)
  }

  def check(config: CheckConfiguration): config.Response[Model, Assumptions] =
    config.convert(
      // For some reasons, not specifying the type parameter T in tryZ3 causes some unexepected widening, which cause a typecheck error.
      tryZ3[config.Response[Z3Model, Set[Z3AST]]](underlying.check(config)).getOrElse(config.cast(Unknown)),
      (model: Z3Model) => completeModel(underlying.extractModel(model)),
      underlying.extractUnsatAssumptions)

  override def checkAssumptions(config: Configuration)
                               (assumptions: Set[Expr]): config.Response[Model, Assumptions] =
    config.convert(
      tryZ3(underlying.checkAssumptions(config)(assumptions.map(underlying.toZ3Formula(_))))
        .getOrElse(config.cast(Unknown)),
      (model: Z3Model) => completeModel(underlying.extractModel(model)),
      underlying.extractUnsatAssumptions)

  private class Underlying(override val program: self.program.type,
                           override val context: Context)
                          (using override val semantics: self.semantics.type)
    extends AbstractZ3Solver
}<|MERGE_RESOLUTION|>--- conflicted
+++ resolved
@@ -19,12 +19,8 @@
 class UninterpretedZ3Solver(override val program: Program, override val context: Context)
                            (using protected val semantics: program.Semantics)
   extends AbstractSolver { self =>
-<<<<<<< HEAD
 
   import context.{given, _}
-=======
-  import context._
->>>>>>> b0a9a2b3
   import program._
   import program.trees._
   import program.symbols.{given, _}
