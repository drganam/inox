package leon
package plugin

import scala.tools.nsc
import scala.tools.nsc.{Global,Phase}
import scala.tools.nsc.plugins.{Plugin,PluginComponent}
import purescala.Definitions.Program

/** This class is the entry point for the plugin. */
class LeonPlugin(val global: Global, val actionAfterExtraction : Option[Program=>Unit] = None) extends Plugin {
  import global._

  val name = "leon"
  val description = "The Leon static analyzer"

  var stopAfterAnalysis: Boolean = true
  var stopAfterExtraction: Boolean = false
  var silentlyTolerateNonPureBodies: Boolean = false

  /** The help message displaying the options for that plugin. */
  override val optionsHelp: Option[String] = Some(
    "  --uniqid             When pretty-printing purescala trees, show identifiers IDs" + "\n" +
    "  --with-code          Allows the compiler to keep running after the static analysis" + "\n" +
    "  --parse              Checks only whether the program is valid PureScala" + "\n" +
    "  --extensions=ex1:... Specifies a list of qualified class names of extensions to be loaded" + "\n" +
    "  --nodefaults         Runs only the analyses provided by the extensions" + "\n" +
    "  --functions=fun1:... Only generates verification conditions for the specified functions" + "\n" +
    "  --unrolling=[0,1,2]  Unrolling depth for recursive functions" + "\n" + 
    "  --axioms             Generate simple forall axioms for recursive functions when possible" + "\n" + 
    "  --tolerant           Silently extracts non-pure function bodies as ''unknown''" + "\n" +
    "  --bapa               Use BAPA Z3 extension (incompatible with many other things)" + "\n" +
    "  --impure             Generate testcases only for impure functions" + "\n" +
    "  --testcases=[1,2]    Number of testcases to generate per function" + "\n" +
    "  --testbounds=l:u     Lower and upper bounds for integers in recursive datatypes" + "\n" +
    "  --timeout=N          Sets a timeout of N seconds" + "\n" +
    "  --XP                 Enable weird transformations and other bug-producing features" + "\n" +
    "  --BV                 Use bit-vectors for integers" + "\n" +
    "  --prune              Use additional SMT queries to rule out some unrollings" + "\n" +
    "  --cores              Use UNSAT cores in the unrolling/refinement step" + "\n" +
    "  --quickcheck         Use QuickCheck-like random search" + "\n" +
    "  --parallel           Run all solvers in parallel" + "\n" +
    "  --noLuckyTests       Do not perform additional tests to potentially find models early" + "\n" +
<<<<<<< HEAD
    "  --noverifymodel      Do not verify the correctness of models returned by Z3" + "\n" +
    "  --verbose            Print debugging informations"
=======
    "  --debug=[1-5]        Debug level" + "\n" +
    "  --tags=t1:...        Filter out debug information that are not of one of the given tags"
>>>>>>> b75e351f
  )

  /** Processes the command-line options. */
  private def splitList(lst: String) : Seq[String] = lst.split(':').map(_.trim).filter(!_.isEmpty)
  override def processOptions(options: List[String], error: String => Unit) {
    for(option <- options) {
      option match {
        case "with-code"  =>                     stopAfterAnalysis = false
        case "uniqid"     =>                     leon.Settings.showIDs = true
        case "parse"      =>                     stopAfterExtraction = true
        case "tolerant"   =>                     silentlyTolerateNonPureBodies = true
        case "nodefaults" =>                     leon.Settings.runDefaultExtensions = false
        case "axioms"     =>                     leon.Settings.noForallAxioms = false
        case "bapa"       =>                     leon.Settings.useBAPA = true
        case "impure"     =>                     leon.Settings.impureTestcases = true
        case "XP"         =>                     leon.Settings.experimental = true
        case "BV"         =>                     leon.Settings.bitvectorBitwidth = Some(32)
        case "prune"      =>                     leon.Settings.pruneBranches = true
        case "cores"      =>                     leon.Settings.useCores = true
        case "quickcheck" =>                     leon.Settings.useQuickCheck = true
        case "parallel"   =>                     leon.Settings.useParallel = true
        case "noLuckyTests" =>                   leon.Settings.luckyTest = false
<<<<<<< HEAD
        case "noverifymodel" =>                  leon.Settings.verifyModel = false
        case "verbose"    =>                     leon.Settings.verbose = true
=======
        case s if s.startsWith("debug=") =>       leon.Settings.debugLevel = try { s.substring("debug=".length, s.length).toInt } catch { case _ => 0 }
        case s if s.startsWith("tags=") =>       leon.Settings.debugTags = Set(splitList(s.substring("tags=".length, s.length)): _*)
>>>>>>> b75e351f
        case s if s.startsWith("unrolling=") =>  leon.Settings.unrollingLevel = try { s.substring("unrolling=".length, s.length).toInt } catch { case _ => 0 }
        case s if s.startsWith("functions=") =>  leon.Settings.functionsToAnalyse = Set(splitList(s.substring("functions=".length, s.length)): _*)
        case s if s.startsWith("extensions=") => leon.Settings.extensionNames = splitList(s.substring("extensions=".length, s.length))
        case s if s.startsWith("testbounds=") => leon.Settings.testBounds = try { val l = splitList(s.substring("testBounds=".length, s.length)).map(_.toInt); if (l.size != 2) (0, 3) else (l(0), l(1)) } catch { case _ => (0, 3) }
        case s if s.startsWith("timeout=") => leon.Settings.solverTimeout = try { Some(s.substring("timeout=".length, s.length).toInt) } catch { case _ => None }
        case s if s.startsWith("testcases=") =>  leon.Settings.nbTestcases = try { s.substring("testcases=".length, s.length).toInt } catch { case _ => 1 }
        case _ => error("Invalid option: " + option + "\nValid options are:\n" + optionsHelp.get)
      }
    }
  }

  val components = List[PluginComponent](new AnalysisComponent(global, this))
  val descriptions = List[String]("leon analyses")
}<|MERGE_RESOLUTION|>--- conflicted
+++ resolved
@@ -40,13 +40,10 @@
     "  --quickcheck         Use QuickCheck-like random search" + "\n" +
     "  --parallel           Run all solvers in parallel" + "\n" +
     "  --noLuckyTests       Do not perform additional tests to potentially find models early" + "\n" +
-<<<<<<< HEAD
     "  --noverifymodel      Do not verify the correctness of models returned by Z3" + "\n" +
-    "  --verbose            Print debugging informations"
-=======
+    "  --verbose            Print debugging informations" + "\n" +
     "  --debug=[1-5]        Debug level" + "\n" +
     "  --tags=t1:...        Filter out debug information that are not of one of the given tags"
->>>>>>> b75e351f
   )
 
   /** Processes the command-line options. */
@@ -69,13 +66,10 @@
         case "quickcheck" =>                     leon.Settings.useQuickCheck = true
         case "parallel"   =>                     leon.Settings.useParallel = true
         case "noLuckyTests" =>                   leon.Settings.luckyTest = false
-<<<<<<< HEAD
         case "noverifymodel" =>                  leon.Settings.verifyModel = false
         case "verbose"    =>                     leon.Settings.verbose = true
-=======
         case s if s.startsWith("debug=") =>       leon.Settings.debugLevel = try { s.substring("debug=".length, s.length).toInt } catch { case _ => 0 }
         case s if s.startsWith("tags=") =>       leon.Settings.debugTags = Set(splitList(s.substring("tags=".length, s.length)): _*)
->>>>>>> b75e351f
         case s if s.startsWith("unrolling=") =>  leon.Settings.unrollingLevel = try { s.substring("unrolling=".length, s.length).toInt } catch { case _ => 0 }
         case s if s.startsWith("functions=") =>  leon.Settings.functionsToAnalyse = Set(splitList(s.substring("functions=".length, s.length)): _*)
         case s if s.startsWith("extensions=") => leon.Settings.extensionNames = splitList(s.substring("extensions=".length, s.length))
