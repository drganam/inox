--- conflicted
+++ resolved
@@ -33,26 +33,14 @@
     */
   def computeProductions(lab: Label)(implicit ctx: LeonContext): Seq[ProductionRule[Label, Expr]]
 
-<<<<<<< HEAD
-  /** Filters generators according to a predicate f */
-  def filter(f: Prod => Boolean) = {
-    new ExpressionGrammar[T] {
-      def computeProductions(t: T)(implicit ctx: LeonContext) = ExpressionGrammar.this.computeProductions(t).filter(f)
-    }
-  }
-
-  /** Returns the union of two generators. */
-  final def ||(that: ExpressionGrammar[T]): ExpressionGrammar[T] = {
-=======
   protected def applyAspects(lab: Label, ps: Seq[ProductionRule[Label, Expr]])(implicit ctx: LeonContext) = {
     lab.aspects.foldLeft(ps) {
       case (ps, a) => a.applyTo(lab, ps)
     }
   }
 
-  /** Union of grammars */
+  /** Returns the union of two generators. */
   final def ||(that: ExpressionGrammar): ExpressionGrammar = {
->>>>>>> a8e646cc
     Union(Seq(this, that))
   }
 
@@ -84,14 +72,14 @@
         printer(s"${lhs}ε")
       } else {
         val rhs = for (g <- gs) yield {
-          val subs = g.subTrees.map { t =>
-            FreshIdentifier(Console.BOLD + t.asString + Console.RESET, t.getType).toVariable
-          }
+        val subs = g.subTrees.map { t =>
+          FreshIdentifier(Console.BOLD + t.asString + Console.RESET, t.getType).toVariable
+        }
 
           g.builder(subs).asString
-        }
+      }
         printer(lhs + rhs.mkString("\n" + " " * 55))
-      }
     }
   }
+  }
 }