/* Copyright 2009-2015 EPFL, Lausanne */

package leon
package evaluators

import purescala.Common._
import purescala.Definitions._
import purescala.Expressions._

import codegen.CompilationUnit
import codegen.CompiledExpression
import codegen.CodeGenParams

<<<<<<< HEAD
class CodeGenEvaluator(ctx: LeonContext, val unit : CompilationUnit) extends Evaluator(ctx, unit.program) with DeterministicEvaluator {
=======
import leon.codegen.runtime.LeonCodeGenRuntimeException
import leon.codegen.runtime.LeonCodeGenEvaluationException
import leon.codegen.runtime.LeonCodeGenQuantificationException

class CodeGenEvaluator(ctx: LeonContext, val unit : CompilationUnit) extends Evaluator(ctx, unit.program) with DeterministicEvaluator {

>>>>>>> f4b1e95d
  val name = "codegen-eval"
  val description = "Evaluator for PureScala expressions based on compilation to JVM"

  /** Another constructor to make it look more like other `Evaluator`s. */
  def this(ctx : LeonContext, prog : Program, params: CodeGenParams = CodeGenParams.default) {
    this(ctx, new CompilationUnit(ctx, prog, params))
  }

  private def compileExpr(expression: Expr, args: Seq[Identifier]): Option[CompiledExpression] = {
    ctx.timers.evaluators.codegen.compilation.start()
    try {
      Some(unit.compileExpression(expression, args)(ctx))
    } catch {
      case t: Throwable =>
        ctx.reporter.warning(expression.getPos, "Error while compiling expression: "+t.getMessage)
        None
    } finally {
      ctx.timers.evaluators.codegen.compilation.stop()
    }
  }

  def check(expression: Expr, model: solvers.Model) : CheckResult = {
    compileExpr(expression, model.toSeq.map(_._1)).map { ce =>
      ctx.timers.evaluators.codegen.runtime.start()
      try {
        val res = ce.eval(model, check = true)
        if (res == BooleanLiteral(true)) EvaluationResults.CheckSuccess
        else EvaluationResults.CheckValidityFailure
      } catch {
        case e : ArithmeticException =>
          EvaluationResults.CheckRuntimeFailure(e.getMessage)

        case e : ArrayIndexOutOfBoundsException =>
          EvaluationResults.CheckRuntimeFailure(e.getMessage)

        case e : LeonCodeGenRuntimeException =>
          EvaluationResults.CheckRuntimeFailure(e.getMessage)

        case e : LeonCodeGenEvaluationException =>
          EvaluationResults.CheckRuntimeFailure(e.getMessage)

        case e : java.lang.ExceptionInInitializerError =>
          EvaluationResults.CheckRuntimeFailure(e.getException.getMessage) 

        case so : java.lang.StackOverflowError =>
          EvaluationResults.CheckRuntimeFailure("Stack overflow")

        case e : LeonCodeGenQuantificationException =>
          EvaluationResults.CheckQuantificationFailure(e.getMessage)
      } finally {
        ctx.timers.evaluators.codegen.runtime.stop()
      }
    }.getOrElse(EvaluationResults.CheckRuntimeFailure("Couldn't compile expression."))
  }

  def eval(expression: Expr, model: solvers.Model) : EvaluationResult = {
    compile(expression, model.toSeq.map(_._1)).map { e => 
      ctx.timers.evaluators.codegen.runtime.start()
      val res = e(model)
      ctx.timers.evaluators.codegen.runtime.stop()
      res
    }.getOrElse(EvaluationResults.EvaluatorError("Couldn't compile expression."))
  }

  override def compile(expression: Expr, args: Seq[Identifier]) : Option[solvers.Model=>EvaluationResult] = {
    compileExpr(expression, args).map(ce => (model: solvers.Model) => {
      if (args.exists(arg => !model.isDefinedAt(arg))) {
        EvaluationResults.EvaluatorError("Model undefined for free arguments")
      } else try {
        EvaluationResults.Successful(ce.eval(model))
      } catch {
        case e : ArithmeticException =>
          EvaluationResults.RuntimeError(e.getMessage)

        case e : ArrayIndexOutOfBoundsException =>
          EvaluationResults.RuntimeError(e.getMessage)

        case e : LeonCodeGenRuntimeException =>
          EvaluationResults.RuntimeError(e.getMessage)

        case e : LeonCodeGenEvaluationException =>
          EvaluationResults.EvaluatorError(e.getMessage)

        case e : java.lang.ExceptionInInitializerError =>
          EvaluationResults.RuntimeError(e.getException.getMessage) 

        case so : java.lang.StackOverflowError =>
          EvaluationResults.RuntimeError("Stack overflow")
      }
    })
  }
}<|MERGE_RESOLUTION|>--- conflicted
+++ resolved
@@ -11,16 +11,12 @@
 import codegen.CompiledExpression
 import codegen.CodeGenParams
 
-<<<<<<< HEAD
-class CodeGenEvaluator(ctx: LeonContext, val unit : CompilationUnit) extends Evaluator(ctx, unit.program) with DeterministicEvaluator {
-=======
 import leon.codegen.runtime.LeonCodeGenRuntimeException
 import leon.codegen.runtime.LeonCodeGenEvaluationException
 import leon.codegen.runtime.LeonCodeGenQuantificationException
 
 class CodeGenEvaluator(ctx: LeonContext, val unit : CompilationUnit) extends Evaluator(ctx, unit.program) with DeterministicEvaluator {
 
->>>>>>> f4b1e95d
   val name = "codegen-eval"
   val description = "Evaluator for PureScala expressions based on compilation to JVM"
 
@@ -87,29 +83,29 @@
 
   override def compile(expression: Expr, args: Seq[Identifier]) : Option[solvers.Model=>EvaluationResult] = {
     compileExpr(expression, args).map(ce => (model: solvers.Model) => {
-      if (args.exists(arg => !model.isDefinedAt(arg))) {
-        EvaluationResults.EvaluatorError("Model undefined for free arguments")
-      } else try {
-        EvaluationResults.Successful(ce.eval(model))
-      } catch {
-        case e : ArithmeticException =>
-          EvaluationResults.RuntimeError(e.getMessage)
+        if (args.exists(arg => !model.isDefinedAt(arg))) {
+          EvaluationResults.EvaluatorError("Model undefined for free arguments")
+        } else try {
+          EvaluationResults.Successful(ce.eval(model))
+        } catch {
+          case e : ArithmeticException =>
+            EvaluationResults.RuntimeError(e.getMessage)
 
-        case e : ArrayIndexOutOfBoundsException =>
-          EvaluationResults.RuntimeError(e.getMessage)
+          case e : ArrayIndexOutOfBoundsException =>
+            EvaluationResults.RuntimeError(e.getMessage)
 
-        case e : LeonCodeGenRuntimeException =>
-          EvaluationResults.RuntimeError(e.getMessage)
+          case e : LeonCodeGenRuntimeException =>
+            EvaluationResults.RuntimeError(e.getMessage)
 
-        case e : LeonCodeGenEvaluationException =>
-          EvaluationResults.EvaluatorError(e.getMessage)
+          case e : LeonCodeGenEvaluationException =>
+            EvaluationResults.EvaluatorError(e.getMessage)
 
-        case e : java.lang.ExceptionInInitializerError =>
-          EvaluationResults.RuntimeError(e.getException.getMessage) 
+          case e : java.lang.ExceptionInInitializerError =>
+            EvaluationResults.RuntimeError(e.getException.getMessage)
 
-        case so : java.lang.StackOverflowError =>
-          EvaluationResults.RuntimeError("Stack overflow")
-      }
-    })
-  }
-}+          case so : java.lang.StackOverflowError =>
+            EvaluationResults.RuntimeError("Stack overflow")
+        }
+      })
+    }
+  }