package leon

import scala.tools.nsc.{Global,Settings=>NSCSettings,SubComponent,CompilerCommand}

import purescala.Definitions.Program

object Main {
  import leon.{Reporter,DefaultReporter,Analysis}

  def main(args : Array[String]) : Unit = run(args)

  def runFromString(program : String, args : Array[String], reporter : Reporter = new DefaultReporter, classPath : Option[Seq[String]] = None) : Unit = {
    import java.io.{BufferedWriter,File,FileWriter,IOException}

    try {
      val file : File = File.createTempFile("leon", ".scala")
      file.deleteOnExit
      val out = new BufferedWriter(new FileWriter(file))
      out.write(program)
      out.close
      run(file.getPath.toString +: args, reporter, classPath)
    } catch {
      case e : IOException => reporter.error(e.getMessage)
    }
  }

  def run(args: Array[String], reporter: Reporter = new DefaultReporter, classPath : Option[Seq[String]] = None) : Unit = {
    val settings = new NSCSettings
    classPath.foreach(s => settings.classpath.tryToSet(s.toList))
    runWithSettings(args, settings, s => reporter.info(s), Some(p => defaultAction(p, reporter)))
  }

  private def defaultAction(program: Program, reporter: Reporter) : Unit = {
<<<<<<< HEAD
    val passManager = new PassManager(Seq(EpsilonElimination, ImperativeCodeElimination, UnitElimination, FunctionClosure, FunctionHoisting, Simplificator))
=======
    Logger.debug("Default action on program: " + program, 5, "main")
    val passManager = new PassManager(Seq(ImperativeCodeElimination, UnitElimination, FunctionClosure, FunctionHoisting, Simplificator))
>>>>>>> b75e351f
    val program2 = passManager.run(program)
    val analysis = new Analysis(program2, reporter)
    analysis.analyse
  }

  private def runWithSettings(args : Array[String], settings : NSCSettings, printerFunction : String=>Unit, actionOnProgram : Option[Program=>Unit] = None) : Unit = {
    val (leonOptions, nonLeonOptions) = args.toList.partition(_.startsWith("--"))
    val command = new CompilerCommand(nonLeonOptions, settings) {
      override val cmdName = "leon"
    }

    if(command.ok) {
      if(settings.version.value) {
        println(command.cmdName + " beta.")
      } else {
        val runner = new PluginRunner(settings, printerFunction, actionOnProgram)
        runner.leonPlugin.processOptions(leonOptions.map(_.substring(2)), Console.err.println(_))
        runner.leonPlugin.stopAfterAnalysis = false
        val run = new runner.Run
        run.compile(command.files)
      }
    }
  }
}

/** This class is a compiler that will be used for running the plugin in
 * standalone mode. Original version courtesy of D. Zufferey. */
class PluginRunner(settings : NSCSettings, reportingFunction : String => Unit, actionOnProgram : Option[Program=>Unit]) extends Global(settings, new plugin.SimpleReporter(settings, reportingFunction)) {
  val leonPlugin = new plugin.LeonPlugin(this, actionOnProgram)

  protected def myAddToPhasesSet(sub : SubComponent, descr : String) : Unit = {
    phasesSet += sub
  }

  /** The phases to be run. */
  override protected def computeInternalPhases() : Unit = {
    val phs = List(
      syntaxAnalyzer          -> "parse source into ASTs, perform simple desugaring",
      analyzer.namerFactory   -> "resolve names, attach symbols to named trees",
      analyzer.packageObjects -> "load package objects",
      analyzer.typerFactory   -> "the meat and potatoes: type the trees",
      superAccessors          -> "add super accessors in traits and nested classes",
      pickler                 -> "serialize symbol tables",
      refchecks               -> "reference and override checking, translate nested objects"
    ) ::: {
      val zipped = leonPlugin.components zip leonPlugin.descriptions
      zipped
    }
    phs foreach (myAddToPhasesSet _).tupled
  }
}<|MERGE_RESOLUTION|>--- conflicted
+++ resolved
@@ -31,12 +31,8 @@
   }
 
   private def defaultAction(program: Program, reporter: Reporter) : Unit = {
-<<<<<<< HEAD
+    Logger.debug("Default action on program: " + program, 5, "main")
     val passManager = new PassManager(Seq(EpsilonElimination, ImperativeCodeElimination, UnitElimination, FunctionClosure, FunctionHoisting, Simplificator))
-=======
-    Logger.debug("Default action on program: " + program, 5, "main")
-    val passManager = new PassManager(Seq(ImperativeCodeElimination, UnitElimination, FunctionClosure, FunctionHoisting, Simplificator))
->>>>>>> b75e351f
     val program2 = passManager.run(program)
     val analysis = new Analysis(program2, reporter)
     analysis.analyse
